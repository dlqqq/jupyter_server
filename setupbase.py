--- conflicted
+++ resolved
@@ -108,23 +108,9 @@
     add_package(packages, 'deathrow', tests=True)
     add_package(packages, 'extensions')
     add_package(packages, 'external')
-<<<<<<< HEAD
-    add_package(packages, 'frontend', tests=True)
-    # Don't include the cocoa frontend for now as it is not stable
-    if sys.platform == 'darwin' and False:
-        add_package(packages, 'frontend.cocoa', tests=True, others=['plugin'])
-        add_package(packages, 'frontend.cocoa.examples')
-        add_package(packages, 'frontend.cocoa.examples.IPython1Sandbox')
-        add_package(packages, 'frontend.cocoa.examples.IPython1Sandbox.English.lproj')
-    add_package(packages, 'frontend.process')
+    add_package(packages, 'frontend')
     add_package(packages, 'frontend.qt')
     add_package(packages, 'frontend.qt.console')
-    add_package(packages, 'frontend.wx')
-    add_package(packages, 'gui')
-    add_package(packages, 'gui.wx')
-=======
-    add_package(packages, 'frontend')
->>>>>>> 2e8acf77
     add_package(packages, 'kernel', config=False, tests=True, scripts=True)
     add_package(packages, 'kernel.core', config=False, tests=True)
     add_package(packages, 'lib', tests=True)
